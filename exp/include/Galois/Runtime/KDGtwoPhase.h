--- conflicted
+++ resolved
@@ -79,13 +79,8 @@
 class KDGtwoPhaseStableExecutor {
 public:
   using Ctxt = TwoPhaseContext<T, Cmp>;
-<<<<<<< HEAD
   using CtxtAlloc = MM::FixedSizeAllocator<Ctxt>;
   using CtxtWL = PerThreadBag<Ctxt*>;
-=======
-  using CtxtAlloc = FixedSizeAllocator<Ctxt>;
-  using CtxtWL = PerThreadVector<Ctxt*>;
->>>>>>> da343e1a
 
   using UserCtxt = UserContextAccess<T>;
   using PerThreadUserCtxt = Substrate::PerThreadStorage<UserCtxt>;
