/** Page rank application -*- C++ -*-
 * @file
 * @section License
 *
 * Galois, a framework to exploit amorphous data-parallelism in irregular
 * programs.
 *
 * Copyright (C) 2011, The University of Texas at Austin. All rights reserved.
 * UNIVERSITY EXPRESSLY DISCLAIMS ANY AND ALL WARRANTIES CONCERNING THIS
 * SOFTWARE AND DOCUMENTATION, INCLUDING ANY WARRANTIES OF MERCHANTABILITY,
 * FITNESS FOR ANY PARTICULAR PURPOSE, NON-INFRINGEMENT AND WARRANTIES OF
 * PERFORMANCE, AND ANY WARRANTY THAT MIGHT OTHERWISE ARISE FROM COURSE OF
 * DEALING OR USAGE OF TRADE.  NO WARRANTY IS EITHER EXPRESS OR IMPLIED WITH
 * RESPECT TO THE USE OF THE SOFTWARE OR DOCUMENTATION. Under no circumstances
 * shall University be liable for incidental, special, indirect, direct or
 * consequential damages or loss of profits, interruption of business, or
 * related expenses which may arise from use of Software or Documentation,
 * including but not limited to those resulting from defects in Software and/or
 * Documentation, or loss or inaccuracy of data of any kind.
 *
 * @author Gurbinder Gill <gill@cs.utexas.edu>
 */


#include "Galois/Galois.h"
#include "Galois/gstl.h"
#include "Galois/Graphs/LC_Dist_Graph.h"
#include "Galois/Graph/FileGraph.h"
#include "Galois/Graphs/LC_Dist_InOut_Graph.h"
#include "Galois/Bag.h"
#include "Galois/Runtime/Context.h"

#include "Lonestar/BoilerPlate.h"

#include <mpi.h>
#include <iostream>
#include <typeinfo>
#include <algorithm>

static const char* const name = "Page Rank - Distributed";
static const char* const desc = "Computes PageRank on Distributed Galois";
static const char* const url = 0;


namespace cll = llvm::cl;
static cll::opt<std::string> inputFile (cll::Positional, cll::desc("<input file>"), cll::Required);
static cll::opt<unsigned int> maxIterations ("maxIterations", cll::desc("Maximum iterations"), cll::init(2));

static int TOTAL_NODES;

struct LNode {
<<<<<<< HEAD
    float value;
    unsigned int nout;
    LNode() : value(1.0), nout(0) {}
    float getPageRank() { return value; }

   typedef int  tt_is_copyable;
=======
  float value;
  std::atomic<float> residual;
  unsigned int nout;
  LNode() : value(1.0), nout(0) {}
  LNode(const LNode& rhs) :value(rhs.value), residual(rhs.residual.load()), nout(rhs.nout) {}
  float getPageRank() { return value; }
  
  typedef int  tt_is_copyable;
>>>>>>> c66b5193
};

typedef Galois::Graph::LC_Dist_InOut<LNode, int> Graph;
typedef typename Graph::GraphNode GNode;

// Constants for page Rank Algo.
//! d is the damping factor. Alpha is the prob that user will do a random jump, i.e., 1 - d
static const double alpha = (1.0 - 0.85);

//! maximum relative change until we deem convergence
static const double TOLERANCE = 0.1;

template<typename PRTy>
PRTy atomicAdd(std::atomic<PRTy>& v, PRTy delta) {
  PRTy old;
  do {
    old = v;
  } while (!v.compare_exchange_strong(old, old + delta));
  return old;
}


struct InitializeGraph {
    Graph::pointer g;
//    InitializeGraph(Graph::pointer _g) : g(_g) { }

    void static go(Graph::pointer g)
    {
      Galois::for_each_local(g, InitializeGraph{g}, Galois::loopname("init"));
    }

    void operator()(GNode n, Galois::UserContext<GNode>& cnx) const {
      LNode& data = g->at(n);
      data.value = 1.0 - alpha;
      data.residual = 0;
      //Adding Galois::NONE is imp. here since we don't need any blocking locks.
      data.nout = std::distance(g->in_edge_begin(n, Galois::MethodFlag::SRC_ONLY),g->in_edge_end(n, Galois::MethodFlag::SRC_ONLY));	
    }

  typedef int tt_is_copyable;
};


struct PageRank {
    Graph::pointer g;
    void static go(Graph::pointer g)
    {
      Galois::Timer round_time;
      for(int iterations = 0; iterations < maxIterations; ++iterations){
          round_time.start();
          Galois::for_each_local(g, PageRank{g}, Galois::loopname("Page Rank"));
          round_time.stop();
          std::cout<<"Iteration : " << iterations << "  Time : " << round_time.get() << "ms\n";
      }
    }

    void operator() (GNode src, Galois::UserContext<GNode>& cnx) const {
      double sum = 0;
      LNode& sdata = g->at(src);
      //std::cout << "n :" << n.nout <<"\n";
      for (auto jj = g->in_edge_begin(src, Galois::MethodFlag::ALL), ej = g->in_edge_end(src, Galois::MethodFlag::SRC_ONLY); jj != ej; ++jj) {
        GNode dst = g->dst(jj, Galois::MethodFlag::SRC_ONLY);
        LNode& ddata = g->at(dst, Galois::MethodFlag::SRC_ONLY);
        sum += ddata.value / ddata.nout;
      }
      float value = (1.0 - alpha) * sum + alpha;
      float diff = std::fabs(value - sdata.value);
      if (diff > TOLERANCE) {
        sdata.value = value;
        /*   for (auto jj = g->edge_begin(src, Galois::MethodFlag::SRC_ONLY), ej = g->edge_end(src, Galois::MethodFlag::SRC_ONLY); jj != ej; ++jj) {
             GNode dst = g->dst(jj, Galois::MethodFlag::SRC_ONLY);
             cnx.push(dst);
             }
             */
      }

  }

  typedef int tt_is_copyable;
};

<<<<<<< HEAD
=======
struct PageRankMsg {
  Graph::pointer g;
  void static go(Graph::pointer g) {
    Galois::Timer round_time;
    for(int iterations = 0; iterations < maxIterations; ++iterations){
      round_time.start();
      Galois::for_each_local(g, PageRankMsg{g}, Galois::loopname("Page Rank"));
      round_time.stop();
      std::cout<<"Iteration : " << iterations << "  Time : " << round_time.get() << "ms\n";
    }
  }
  
  void static remoteUpdate(Graph::pointer pr, GNode src, float delta) {
    auto& lnode = pr->at(src, Galois::MethodFlag::NONE);
    atomicAdd(lnode.residual, delta);
  }
  
  void operator() (GNode src, Galois::UserContext<GNode>& cnx) const {
    LNode& sdata = g->at(src);      
    Galois::MethodFlag lockflag = Galois::MethodFlag::NONE;
    
    float oldResidual = sdata.residual.exchange(0.0);
    sdata.value = sdata.value + oldResidual;
    float delta = oldResidual*alpha/sdata.nout;
    // for each out-going neighbors
    auto& net = Galois::Runtime::getSystemNetworkInterface();
    for (auto jj = g->edge_begin(src, lockflag), ej = g->edge_end(src, lockflag); jj != ej; ++jj) {
      GNode dst = g->dst(jj);
      if (dst.isLocal()) {
        LNode& ddata = g->at(dst, lockflag);
        atomicAdd(ddata.residual, delta);
        //        std::cout << 'l';
      } else {
        net.sendAlt(((Galois::Runtime::fatPointer)dst).getHost(), remoteUpdate, g, dst, delta);
        //        std::cout << 'r';
      }
    }
  }
  
  typedef int tt_is_copyable;
};

/* 
 * collect page rank of all the nodes 
 * */
>>>>>>> c66b5193

int compute_total_rank(Graph::pointer g) {
    int total_rank = 0;

    for(auto ii = g->begin(), ei=g->end(); ii != ei; ++ii) {
      LNode& node = g->at(*ii); 
      total_rank += node.value;
    }


    return total_rank;

}

/* Compute Graph Distribution */
using std::cout;
using std::vector;
using namespace Galois::Runtime;

void compute_graph_distribution(Graph::pointer g) {
  int n = Galois::Runtime::getSystemNetworkInterface().Num;
  vector<vector<int>> dist_vec(n);
  vector<int> local_count(n,0);

  for(auto ii = g->begin(), ei = g->end(); ii != ei; ++ii) {
    //iterate over all the edges of a node
    fatPointer fptr = static_cast<fatPointer>(*ii);
    auto hostID_src = fptr.getHost();
    //cout << "src :" << hostID_src <<"\n";
    for(auto jj = g->in_edge_begin(*ii, Galois::MethodFlag::SRC_ONLY), ej = g->in_edge_end(*ii, Galois::MethodFlag::SRC_ONLY); jj != ej; ++jj) {

      GNode dst = g->dst(jj, Galois::MethodFlag::SRC_ONLY);
      fatPointer fptr_dst = static_cast<fatPointer>(dst);
      auto hostID_dst = fptr_dst.getHost();
      if(hostID_dst == hostID_src) {
        ++local_count[hostID_src];
      } else {
        //cout << "\thostID_dst : " << hostID_dst << "\n";
        dist_vec[hostID_src].push_back(hostID_dst);
      }

    }
  }

  int total_edges = 0;
  /* print out stats */
  //local count
  cout << "local Count\n";
  int h = 0;
  for (auto v : local_count) {
    total_edges += v;
    cout << "Host : " << h << "\n";
    cout << "\t|E| "<< v <<"\n";
  }

  //remote
  cout << "remote count\n";
  for (int i = 0; i < n; ++i) {
    total_edges += dist_vec[i].size(); 
    cout <<"For : " << i <<" : " << dist_vec[i].size() << "\n";
  }


  cout << "Remote edge counts\n\n";
  using std::count;
  for (int i = 0; i < n; ++i) {
    for(int j = 0; j < n; ++j) {
      cout << "from : " << i << " to : " << j << " => " << count(dist_vec[i].begin(), dist_vec[i].end(), j) << "\n";
    }

    cout << "\n";
  }

  /* Percetage of local edges */
  cout << "Local Edges %\n\n";
  h = 0;
  for (auto v : local_count) {
    cout << "Host : " << h << "\n";
    cout << "\t|E| : "<< v << " % : " << (double)v*((double)total_edges/100.0)  <<"\n";
  }

  /* Percetage of remote edges */
  cout << "Remote Edges %\n\n";
  for (int i = 0; i < n; ++i) {
    cout << "Host : " << i << "\n";
    cout <<"\t|E| : " << dist_vec[i].size() << " % : "<< (double)dist_vec[i].size()*((double)total_edges/100.0) <<"\n";
  }


  cout << "TOTOAL EDGES in Graph : " << total_edges << "\n";

}

int main(int argc, char** argv) {
    LonestarStart (argc, argv, name, desc, url);
    Galois::StatManager statManager;

    Galois::Timer timerLoad;
    timerLoad.start();

    //allocate local computation graph and Reading from the inputFile using FileGraph
    //NOTE: We are computing in edges on the fly and then using then in Graph construction.
    Graph::pointer g;
    {
      Galois::Graph::FileGraph fg;
      fg.fromFile(inputFile);
      std::vector<unsigned> counts;
      std::vector<unsigned> In_counts;
      for(auto& N : fg)
      {
          //std::cout << "N = " << N << "   : \n";
          counts.push_back(std::distance(fg.edge_begin(N), fg.edge_end(N)));
          for(auto ii = fg.edge_begin(N), ei = fg.edge_end(N); ii != ei; ++ii)
          {
              unsigned dst = fg.getEdgeDst(ii);
              //std::cout << dst << " , " ;
              if(dst >= In_counts.size()) {
                // +1 is imp because vec.resize makes sure new vec can hold dst entries so it
                // will not have vec[dst] which is (dst+1)th entry!!
                In_counts.resize(dst+1);
              }
              In_counts[dst]+=1;
          }
          //std::cout << "\n";
      }
      if(counts.size() >  In_counts.size())
          In_counts.resize(counts.size());

      TOTAL_NODES = counts.size();

      std::cout << "size of transpose : " << In_counts.size() <<" : : "<<In_counts[0] <<"\n";
      std::cout << "size of counts : " << counts.size() << "\n";
      g = Graph::allocate(counts, In_counts);

      //HACK: prefetch all the nodes. For Blocking serial code.
      int nodes_check = 0;
      for (auto N = g->begin(); N != g->end(); ++N) {
        ++nodes_check;
        Galois::Runtime::prefetch(*N);
      }
      std::cout<<"Nodes_check = " << nodes_check << "\n";

      for (unsigned x = 0; x < counts.size(); ++x) {
        auto fgn = *(fg.begin() + x);
        auto gn = *(g->begin() + x);
        //std::cout << "x = " << x << "   : \n";
        for (auto ii = fg.edge_begin(fgn), ee = fg.edge_end(fgn); ii != ee; ++ii) {
          unsigned dst = fg.getEdgeDst(ii);
          //std::cout <<"Incount["<<dst<<"]"<<In_counts[dst]<< " , " ;
          int val = fg.getEdgeData<int>(ii);
          g->addEdge(gn, *(g->begin() + dst), val, Galois::MethodFlag::SRC_ONLY);
          g->addInEdge(*(g->begin() + dst),gn, val, Galois::MethodFlag::SRC_ONLY);
        }
    }

  }
    //Graph Construction ENDS here.
    timerLoad.stop();
    std::cout << "Graph Loading: " << timerLoad.get() << " ms\n";

    //Graph Initialization begins.
    Galois::Timer timerInit;
    timerInit.start();
    //Galois::for_each_local(g,InitializeGraph{}, Galois::loopname("init"));

    InitializeGraph::go(g);

    timerInit.stop();
    std::cout << "Graph Initialization: " << timerInit.get() << " ms\n";

    Galois::Timer timerPR;
    timerPR.start();

    //PageRank::go(g);
    PageRankMsg::go(g);

    timerPR.stop();

    std::cout << "Page Rank: " << timerPR.get() << " ms\n";
    //HACK: prefetch all the nodes. For Blocking serial code.
    int nodes_check = 0;
    for (auto N = g->begin(); N != g->end(); ++N) {
      ++nodes_check;
      Galois::Runtime::prefetch(*N);
    }
    std::cout<<"Nodes_check = " << nodes_check << "\n";
    std::cout << "Total Page Rank: " << compute_total_rank(g) << "\n";

    //std::cout << "Computing graph Distribution\n";
    //compute_graph_distribution(g);
    /*
       std::cout << "size = " << g->size() <<std::endl;
       std::cout << "Typeinfo " << typeid(Graph::GraphNode).name() <<std::endl;
     */

    //MPI_Finalize();
    Galois::Runtime::getSystemNetworkInterface().terminate();
    return 0;
}




<|MERGE_RESOLUTION|>--- conflicted
+++ resolved
@@ -49,14 +49,6 @@
 static int TOTAL_NODES;
 
 struct LNode {
-<<<<<<< HEAD
-    float value;
-    unsigned int nout;
-    LNode() : value(1.0), nout(0) {}
-    float getPageRank() { return value; }
-
-   typedef int  tt_is_copyable;
-=======
   float value;
   std::atomic<float> residual;
   unsigned int nout;
@@ -65,7 +57,6 @@
   float getPageRank() { return value; }
   
   typedef int  tt_is_copyable;
->>>>>>> c66b5193
 };
 
 typedef Galois::Graph::LC_Dist_InOut<LNode, int> Graph;
@@ -147,8 +138,6 @@
   typedef int tt_is_copyable;
 };
 
-<<<<<<< HEAD
-=======
 struct PageRankMsg {
   Graph::pointer g;
   void static go(Graph::pointer g) {
@@ -194,7 +183,6 @@
 /* 
  * collect page rank of all the nodes 
  * */
->>>>>>> c66b5193
 
 int compute_total_rank(Graph::pointer g) {
     int total_rank = 0;
