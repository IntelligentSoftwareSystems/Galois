--- conflicted
+++ resolved
@@ -162,13 +162,8 @@
     Process() { }
     Process(NodeIteratorAlgo* s,Graphp _g): g(_g), self(s) { }
 
-<<<<<<< HEAD
-    void operator()(const DGNode& n, Galois::UserContext<DGNode>&) { (*this)(n); }
-    void operator()(const DGNode& n) {
-=======
-    void operator()(const GNode& n, Galois::UserContext<GNode>&) const { operator()(n); }
-    void operator()(const GNode& n) const {
->>>>>>> e2892523
+    void operator()(const DGNode& n, Galois::UserContext<DGNode>&) const { (*this)(n); }
+    void operator()(const DGNode& n) const {
       // Partition neighbors
       // [first, ea) [n] [bb, last)
       DGraph::edge_iterator first = g->edge_begin(n);
@@ -257,7 +252,6 @@
   slock.unlock();
 }
 
-<<<<<<< HEAD
 static void getRemoteNode_landing_pad(RecvBuffer& buf) {
   unsigned num;
   uint32_t host;
@@ -268,19 +262,6 @@
   slock.unlock();
   getSystemNetworkInterface().send(host,recvRemoteNode_landing_pad,b);
 }
-=======
-    void operator()(const GNode& n) const {
-      size_t nidx = graph.getData(n, Galois::MethodFlag::NONE) - limitIdx;
-      for (Graph::edge_iterator edge : graph.out_edges(n, Galois::MethodFlag::NONE)) {
-        GNode dst = graph.getEdgeDst(edge);
-        if (dst < self->limit)
-          continue;
-        size_t didx = graph.getData(dst, Galois::MethodFlag::NONE) - limitIdx;
-        self->adjacency(nidx, didx) = 1;
-      }
-    }
-  };
->>>>>>> e2892523
 
 static void progBarrier_landing_pad(RecvBuffer& buf) {
   ++prog_barrier;
@@ -360,7 +341,6 @@
       }
     }
   }
-<<<<<<< HEAD
   printf ("host: %u nodes %u and edges %u remote edges %u\n", networkHostID, scount, count, rcount);
   printf ("host: %u done creating local edges\n", networkHostID);
   uint64_t recvsize, reqsize;
@@ -372,44 +352,6 @@
     slock.unlock();
     if (recvsize > reqsize) {
       abort();
-=======
-};
-#endif
-
-/**
- * Edge Iterator algorithm for counting triangles.
- * <code>
- * for ((a, b) in E) 
- *   if (a < b)
- *     for (v in intersect(neighbors(a), neighbors(b)))
- *       if (a < v < b)
- *         triangle += 1
- * </code>
- *
- * Thomas Schank. Algorithmic Aspects of Triangle-Based Network Analysis. PhD
- * Thesis. Universitat Karlsruhe. 2007.
- */
-struct EdgeIteratorAlgo {
-  struct WorkItem {
-    GNode src;
-    GNode dst;
-    WorkItem(const GNode& a1, const GNode& a2): src(a1), dst(a2) { }
-  };
-
-  Galois::InsertBag<WorkItem> items;
-  Galois::GAccumulator<size_t> numTriangles;
-
-  struct Initialize {
-    EdgeIteratorAlgo* self;
-    Initialize(EdgeIteratorAlgo* s): self(s) { }
-
-    void operator()(GNode n) const {
-      for (Graph::edge_iterator edge : graph.out_edges(n, Galois::MethodFlag::NONE)) {
-        GNode dst = graph.getEdgeDst(edge);
-        if (n < dst)
-          self->items.push(WorkItem(n, dst));
-      }
->>>>>>> e2892523
     }
   } while(recvsize != reqsize);
 
