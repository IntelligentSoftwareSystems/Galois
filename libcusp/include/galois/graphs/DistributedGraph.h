--- conflicted
+++ resolved
@@ -1019,15 +1019,10 @@
   NodeIndexTy* edge_dst_ptr() { return graph.edge_dst_ptr(); }
 };
 
-<<<<<<< HEAD
 template <typename NodeTy, typename EdgeTy, typename NodeIndexTy,
           typename EdgeIndexTy>
 constexpr const char* const
     galois::graphs::DistGraph<NodeTy, EdgeTy, NodeIndexTy, EdgeIndexTy>::GRNAME;
-=======
-template <typename NodeTy, typename EdgeTy>
-constexpr const char* const galois::graphs::DistGraph<NodeTy, EdgeTy>::GRNAME;
->>>>>>> 0666e649
 } // end namespace graphs
 } // end namespace galois
 
