--- conflicted
+++ resolved
@@ -47,26 +47,14 @@
   doNetworkWork();
 
   // display the name only if mater host
-<<<<<<< HEAD
   if (networkHostID == 0) {
-    gPrint("Galois Benchmark Suite v", GALOIS_VERSION_STRING, " (r", SVNVERSION, ")\n",
+    gPrint("Galois Benchmark Suite v", GALOIS_VERSION_STRING, " (r", GALOIS_SVNVERSION, ")\n",
 	   "Copyright (C) ", GALOIS_COPYRIGHT_YEAR_STRING, " The University of Texas at Austin\n",
 	   "http://iss.ices.utexas.edu/galois/\n\n",
 	   "application: ", app ? app : "unspecified", "\n",
 	   desc ? desc : "");
     if (url)
       gPrint("http://iss.ices.utexas.edu/?p=projects/galois/benchmarks/", url, "\n");
-=======
-  gPrint("Galois Benchmark Suite v", GALOIS_VERSION_STRING, " (r", GALOIS_SVNVERSION, ")\n");
-  gPrint("Copyright (C) ", GALOIS_COPYRIGHT_YEAR_STRING, " The University of Texas at Austin\n");
-  gPrint("http://iss.ices.utexas.edu/galois/\n\n");
-  gPrint("application: ", app ? app : "unspecified", "\n");
-  if (desc)
-    gPrint(desc, "\n");
-  if (url)
-    gPrint("http://iss.ices.utexas.edu/?p=projects/galois/benchmarks/", url, "\n");
-  gPrint("\n");
->>>>>>> 60f7327c
 
     std::ostringstream cmdout;
     for (int i = 0; i < argc; ++i) {
