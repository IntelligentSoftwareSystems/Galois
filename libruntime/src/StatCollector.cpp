--- conflicted
+++ resolved
@@ -44,15 +44,6 @@
 #include <sstream>
 #include <iostream>
 
-<<<<<<< HEAD
-
-namespace Galois {
-namespace Runtime {
-extern unsigned activeThreads;
-} } //end namespaces
-
-=======
->>>>>>> 8af559c2
 using namespace Galois;
 using namespace Galois::Runtime;
 
@@ -233,19 +224,8 @@
 
 static void reportStatImpl(uint32_t HostID, const std::string loopname, const std::string category, unsigned long value, unsigned TID) {
   if (getHostID())
-<<<<<<< HEAD
-    getSystemNetworkInterface().sendAlt(0, reportStatImpl, loopname, category, value, TID, HostID);
-  else
-    SM.get()->addToStat(loopname, category, value, TID, HostID);
-}
-static void reportStatImpl(const std::string loopname, const std::string category, const std::string value, unsigned TID, unsigned HostID) {
-  if (getHostID())
-    getSystemNetworkInterface().sendAlt(0, reportStatImpl, loopname, category, value, TID, HostID);
-  else
-=======
     getSystemNetworkInterface().sendSimple(0, reportStatImpl, loopname, category, value, TID);
   else 
->>>>>>> 8af559c2
     SM.get()->addToStat(loopname, category, value, TID, HostID);
 }
 
