--- conflicted
+++ resolved
@@ -44,7 +44,6 @@
 #include <iomanip>
 #include <mutex>
 
-<<<<<<< HEAD
 static void printString(bool error, bool newline, uint32_t host, const std::string prefix, const std::string s) {
   static Galois::Runtime::LL::SimpleLock<true> IOLock;
   static bool local = Galois::Runtime::LL::EnvCheck("GALOIS_DEBUG_LOCAL");
@@ -57,19 +56,6 @@
   } else {
     Galois::Runtime::getSystemNetworkInterface().sendAlt(0, printString, error, newline, host, prefix, s);
   }
-=======
-static void printString(bool error, bool newline, const std::string prefix, const std::string s) {
-  static Galois::Runtime::LL::SimpleLock<true> IOLock;
-//  if (Galois::Runtime::networkHostID == 0) {
-    std::lock_guard<decltype(IOLock)> lock(IOLock);
-    std::ostream& o = error ? std::cerr : std::cout;
-    if (prefix.length()) o << prefix << ": ";
-    o << s;
-    if (newline) o << "\n";
-//  } else {
-//    Galois::Runtime::getSystemNetworkInterface().sendAlt(0, printString, error, newline, host, prefix, s);
-//  }
->>>>>>> 60f7327c
 }
 
 void Galois::Runtime::LL::gDebugStr(const std::string& s) {
@@ -88,36 +74,31 @@
   std::ostringstream os;
   os << "[" << time_str << " " << std::setw(3) << getTID() << "] " << s;
 
-<<<<<<< HEAD
   static bool tofile = EnvCheck("GALOIS_DEBUG_TO_FILE");
 
   if (tofile) {
-=======
-  if (EnvCheck("GALOIS_DEBUG_TO_FILE")) {
->>>>>>> 60f7327c
     static Galois::Runtime::LL::SimpleLock<true> dIOLock;
     std::lock_guard<decltype(dIOLock)> lock(dIOLock);
     static std::ofstream debugOut;
     if (!debugOut.is_open()) {
-      char fname[] = "gdebugXXXXXX";
-      int fd = mkstemp(fname);
+      std::ostringstream fname;
+      fname << "gdebug." << networkHostID << ".XXXXXX";
+      assert(fname.str().size() < 256);
+      char cfname[256];
+      strncpy(cfname, fname.str().c_str(), 256);
+      int fd = mkstemp(cfname);
       close(fd);
-      debugOut.open(fname);
-      gInfo("Debug output going to ", fname);
+      debugOut.open(cfname);
+      gInfo("Debug output going to ", cfname);
     }
     debugOut << os.str() << "\n";
     debugOut.flush();
   } else {
-<<<<<<< HEAD
     printString(true, true, networkHostID, "DEBUG", os.str());
-=======
-    printString(true, true, "DEBUG", os.str());
->>>>>>> 60f7327c
   }
 }
 
 void Galois::Runtime::LL::gPrintStr(const std::string& s) {
-<<<<<<< HEAD
   printString(false, false, networkHostID, "", s);
 }
 
@@ -131,21 +112,6 @@
 
 void Galois::Runtime::LL::gErrorStr(const std::string& s) {
   printString(false, true, networkHostID, "ERROR", s);
-=======
-  printString(false, false, "", s);
-}
-
-void Galois::Runtime::LL::gInfoStr(const std::string& s) {
-  printString(false, true, "INFO", s);
-}
-
-void Galois::Runtime::LL::gWarnStr(const std::string& s) {
-  printString(false, true, "WARNING", s);
-}
-
-void Galois::Runtime::LL::gErrorStr(const std::string& s) {
-  printString(false, true, "ERROR", s);
->>>>>>> 60f7327c
 }
 
 void Galois::Runtime::LL::gFlush() {
