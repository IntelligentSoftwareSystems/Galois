--- conflicted
+++ resolved
@@ -85,16 +85,15 @@
 
   add_compile_options("$<$<COMPILE_LANGUAGE:CXX>:-Wall;-Wextra>")
 
-<<<<<<< HEAD
   if(CMAKE_CXX_COMPILER_VERSION VERSION_GREATER_EQUAL 9)
     # Avoid warnings from openmpi
     add_compile_options("$<$<COMPILE_LANGUAGE:CXX>:-Wno-cast-function-type>")
     # Avoid warnings from boost::counting_iterator (1.71.0)
     add_compile_options("$<$<COMPILE_LANGUAGE:CXX>:-Wno-deprecated-copy>")
-=======
+  endif()
+
   if(CMAKE_CXX_COMPILER_VERSION VERSION_LESS 11)
     add_compile_options("$<$<COMPILE_LANGUAGE:CXX>:-Werror>")
->>>>>>> 605b50c5
   endif()
 endif()
 
