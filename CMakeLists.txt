--- conflicted
+++ resolved
@@ -45,11 +45,8 @@
 set(INSTALL_APPS OFF CACHE BOOL "Install apps as well as library")
 set(SKIP_COMPILE_APPS OFF CACHE BOOL "Skip compilation of applications using Galois library")
 set(GRAPH_LOCATION "" CACHE PATH "Location of inputs for tests if downloaded/stored separately.")
-<<<<<<< HEAD
 set(USE_PANGOLIN OFF CACHE BOOL "Install pangolin apps as well as library")
-=======
 set(USE_DEEPGALOIS OFF CACHE BOOL "Install gnn apps as well as the DeepGalois library")
->>>>>>> 55f96412
 
 if(WIN32 AND NOT CYGWIN)
   set(DEFAULT_INSTALL_CMAKE_DIR "${CMAKE_INSTALL_PREFIX}/CMake")
@@ -500,17 +497,14 @@
 
 add_subdirectory(libllvm)
 add_subdirectory(libgalois)
-<<<<<<< HEAD
 if(USE_PANGOLIN)
   add_subdirectory(libpangolin)
   add_subdirectory(lonestarmine)
 endif(USE_PANGOLIN)
-=======
 if(USE_DEEPGALOIS)
   add_subdirectory(libdeepgalois)
   add_subdirectory(lonestargnn)
 endif(USE_DEEPGALOIS)
->>>>>>> 55f96412
 if(ENABLE_DIST_GALOIS)
   add_subdirectory(libdist)
   add_subdirectory(libcusp)
