/*
 * This file belongs to the Galois project, a C++ library for exploiting
 * parallelism. The code is being released under the terms of the 3-Clause BSD
 * License (a copy is located in LICENSE.txt at the top-level directory).
 *
 * Copyright (C) 2018, The University of Texas at Austin. All rights reserved.
 * UNIVERSITY EXPRESSLY DISCLAIMS ANY AND ALL WARRANTIES CONCERNING THIS
 * SOFTWARE AND DOCUMENTATION, INCLUDING ANY WARRANTIES OF MERCHANTABILITY,
 * FITNESS FOR ANY PARTICULAR PURPOSE, NON-INFRINGEMENT AND WARRANTIES OF
 * PERFORMANCE, AND ANY WARRANTY THAT MIGHT OTHERWISE ARISE FROM COURSE OF
 * DEALING OR USAGE OF TRADE.  NO WARRANTY IS EITHER EXPRESS OR IMPLIED WITH
 * RESPECT TO THE USE OF THE SOFTWARE OR DOCUMENTATION. Under no circumstances
 * shall University be liable for incidental, special, indirect, direct or
 * consequential damages or loss of profits, interruption of business, or
 * related expenses which may arise from use of Software or Documentation,
 * including but not limited to those resulting from defects in Software and/or
 * Documentation, or loss or inaccuracy of data of any kind.
 */

#ifndef GALOIS_GRAPHS_LC_CSR_GRAPH_H
#define GALOIS_GRAPHS_LC_CSR_GRAPH_H

#include <fstream>
#include <type_traits>

#include <boost/archive/binary_oarchive.hpp>
#include <boost/archive/binary_iarchive.hpp>
#include <boost/serialization/split_member.hpp>
#include <boost/serialization/binary_object.hpp>
#include <boost/serialization/serialization.hpp>

#include "galois/config.h"
#include "galois/Galois.h"
#include "galois/graphs/Details.h"
#include "galois/graphs/FileGraph.h"
#include "galois/graphs/GraphHelpers.h"
#include "galois/PODResizeableArray.h"

namespace galois::graphs {
/**
 * Local computation graph (i.e., graph structure does not change). The data
 * representation is the traditional compressed-sparse-row (CSR) format.
 *
 * The position of template parameters may change between Galois releases; the
 * most robust way to specify them is through the with_XXX nested templates.
 *
 * An example of use:
 *
 * \snippet test/graph.cpp Using a graph
 *
 * And in C++11:
 *
 * \snippet test/graph.cpp Using a graph cxx11
 *
 * @tparam NodeTy data on nodes
 * @tparam EdgeTy data on out edges
 */
//! [doxygennuma]
template <typename NodeTy, typename EdgeTy, bool HasNoLockable = false,
<<<<<<< HEAD
          bool UseNumaAlloc =
              false, // true => numa-blocked, false => numa-interleaved
          bool HasOutOfLineLockable = false, typename FileEdgeTy = EdgeTy,
          typename NodeIndexTy = uint32_t, typename EdgeIndexTy = uint64_t >
=======
          bool UseNumaAlloc = false, bool HasOutOfLineLockable = false,
          typename FileEdgeTy = EdgeTy>
>>>>>>> 53105932
class LC_CSR_Graph :
    //! [doxygennuma]
    private boost::noncopyable,
    private internal::LocalIteratorFeature<UseNumaAlloc>,
    private internal::OutOfLineLockableFeature<HasOutOfLineLockable &&
                                               !HasNoLockable> {
  template <typename Graph>
  friend class LC_InOut_Graph;

public:
  template <bool _has_id>
  struct with_id {
    typedef LC_CSR_Graph type;
  };

  template <typename _node_data>
  struct with_node_data {
    typedef LC_CSR_Graph<_node_data, EdgeTy, HasNoLockable, UseNumaAlloc,
                         HasOutOfLineLockable, FileEdgeTy>
        type;
  };

  template <typename _edge_data>
  struct with_edge_data {
    typedef LC_CSR_Graph<NodeTy, _edge_data, HasNoLockable, UseNumaAlloc,
                         HasOutOfLineLockable, FileEdgeTy>
        type;
  };

  template <typename _file_edge_data>
  struct with_file_edge_data {
    typedef LC_CSR_Graph<NodeTy, EdgeTy, HasNoLockable, UseNumaAlloc,
                         HasOutOfLineLockable, _file_edge_data>
        type;
  };

  //! If true, do not use abstract locks in graph
  template <bool _has_no_lockable>
  struct with_no_lockable {
    typedef LC_CSR_Graph<NodeTy, EdgeTy, _has_no_lockable, UseNumaAlloc,
                         HasOutOfLineLockable, FileEdgeTy>
        type;
  };
  template <bool _has_no_lockable>
  using _with_no_lockable =
      LC_CSR_Graph<NodeTy, EdgeTy, _has_no_lockable, UseNumaAlloc,
                   HasOutOfLineLockable, FileEdgeTy>;

  //! If true, use NUMA-aware graph allocation; otherwise, use NUMA interleaved
  //! allocation.
  template <bool _use_numa_alloc>
  struct with_numa_alloc {
    typedef LC_CSR_Graph<NodeTy, EdgeTy, HasNoLockable, _use_numa_alloc,
                         HasOutOfLineLockable, FileEdgeTy>
        type;
  };
  template <bool _use_numa_alloc>
  using _with_numa_alloc =
      LC_CSR_Graph<NodeTy, EdgeTy, HasNoLockable, _use_numa_alloc,
                   HasOutOfLineLockable, FileEdgeTy>;

  //! If true, store abstract locks separate from nodes
  template <bool _has_out_of_line_lockable>
  struct with_out_of_line_lockable {
    typedef LC_CSR_Graph<NodeTy, EdgeTy, HasNoLockable, UseNumaAlloc,
                         _has_out_of_line_lockable, FileEdgeTy>
        type;
  };

  typedef read_default_graph_tag read_tag;

protected:
  typedef LargeArray<EdgeTy> EdgeData;
  typedef LargeArray<NodeIndexTy> EdgeDst;
  typedef internal::NodeInfoBaseTypes<NodeTy,
                                      !HasNoLockable && !HasOutOfLineLockable>
      NodeInfoTypes;
  typedef internal::NodeInfoBase<NodeTy,
                                 !HasNoLockable && !HasOutOfLineLockable>
      NodeInfo;
  typedef LargeArray<EdgeIndexTy> EdgeIndData;
  typedef LargeArray<NodeInfo> NodeData;

public:
  typedef NodeIndexTy GraphNode;
  typedef EdgeTy edge_data_type;
  typedef FileEdgeTy file_edge_data_type;
  typedef NodeTy node_data_type;
  typedef typename EdgeData::reference edge_data_reference;
  typedef typename NodeInfoTypes::reference node_data_reference;
  using edge_iterator =
      boost::counting_iterator<typename EdgeIndData::value_type>;
  using iterator = boost::counting_iterator<typename EdgeDst::value_type>;
  typedef iterator const_iterator;
  typedef iterator local_iterator;
  typedef iterator const_local_iterator;

protected:
  NodeData nodeData;
  EdgeIndData edgeIndData;
  EdgeDst edgeDst;
  EdgeData edgeData;

  uint64_t numNodes;
  uint64_t numEdges;

  typedef internal::EdgeSortIterator<
      GraphNode, typename EdgeIndData::value_type, EdgeDst, EdgeData>
      edge_sort_iterator;

  edge_iterator raw_begin(GraphNode N) const {
    return edge_iterator((N == 0) ? 0 : edgeIndData[N - 1]);
  }

  edge_iterator raw_end(GraphNode N) const {
    return edge_iterator(edgeIndData[N]);
  }

  edge_sort_iterator edge_sort_begin(GraphNode N) {
    return edge_sort_iterator(*raw_begin(N), &edgeDst, &edgeData);
  }

  edge_sort_iterator edge_sort_end(GraphNode N) {
    return edge_sort_iterator(*raw_end(N), &edgeDst, &edgeData);
  }

  template <bool _A1 = HasNoLockable, bool _A2 = HasOutOfLineLockable>
  void acquireNode(GraphNode N, MethodFlag mflag,
                   typename std::enable_if<!_A1 && !_A2>::type* = 0) {
    galois::runtime::acquire(&nodeData[N], mflag);
  }

  template <bool _A1 = HasOutOfLineLockable, bool _A2 = HasNoLockable>
  void acquireNode(GraphNode N, MethodFlag mflag,
                   typename std::enable_if<_A1 && !_A2>::type* = 0) {
    this->outOfLineAcquire(getId(N), mflag);
  }

  template <bool _A1 = HasOutOfLineLockable, bool _A2 = HasNoLockable>
  void acquireNode(GraphNode, MethodFlag,
                   typename std::enable_if<_A2>::type* = 0) {}

  template <bool _A1 = EdgeData::has_value,
            bool _A2 = LargeArray<FileEdgeTy>::has_value>
  void constructEdgeValue(FileGraph& graph,
                          typename FileGraph::edge_iterator nn,
                          typename std::enable_if<!_A1 || _A2>::type* = 0) {
    typedef LargeArray<FileEdgeTy> FED;
    if (EdgeData::has_value)
      edgeData.set(*nn, graph.getEdgeData<typename FED::value_type>(nn));
  }

  template <bool _A1 = EdgeData::has_value,
            bool _A2 = LargeArray<FileEdgeTy>::has_value>
  void constructEdgeValue(FileGraph&, typename FileGraph::edge_iterator nn,
                          typename std::enable_if<_A1 && !_A2>::type* = 0) {
    edgeData.set(*nn, {});
  }

  size_t getId(GraphNode N) { return N; }

  GraphNode getNode(size_t n) { return n; }

private:
  friend class boost::serialization::access;

  template <typename Archive>
  void save(Archive& ar, const unsigned int) const {
    ar << numNodes;
    ar << numEdges;

    // Large Arrays
    ar << edgeIndData;
    ar << edgeDst;
    ar << edgeData;
  }

  template <typename Archive>
  void load(Archive& ar, const unsigned int) {
    ar >> numNodes;
    ar >> numEdges;

    // Large Arrays
    ar >> edgeIndData;
    ar >> edgeDst;
    ar >> edgeData;

    if (!nodeData.data()) {
      if (UseNumaAlloc) {
        nodeData.allocateBlocked(numNodes);
        this->outOfLineAllocateBlocked(numNodes);
      } else {
        nodeData.allocateInterleaved(numNodes);
        this->outOfLineAllocateInterleaved(numNodes);
      }

      // Construct nodeData largeArray
      for (size_t n = 0; n < numNodes; ++n) {
        nodeData.constructAt(n);
      }
    }
  }

  // The macro BOOST_SERIALIZATION_SPLIT_MEMBER() generates code which invokes
  // the save or load depending on whether the archive is used for saving or
  // loading
  BOOST_SERIALIZATION_SPLIT_MEMBER()

public:
  LC_CSR_Graph(LC_CSR_Graph&& rhs) = default;

  LC_CSR_Graph() = default;

  LC_CSR_Graph& operator=(LC_CSR_Graph&&) = default;

  /**
   * Serializes node data using Boost.
   *
   * @param ar Boost archive to serialize to.
   */
  void serializeNodeData(boost::archive::binary_oarchive& ar) const {
    ar << nodeData;
  }

  /**
   * Deserializes a Boost archive containing node data to the local node data
   * variable.
   *
   * @param ar Boost archive to deserialize from.
   */
  void deSerializeNodeData(boost::archive::binary_iarchive& ar) {
    ar >> nodeData;
  }

  /**
   * Serializes graph using Boost.
   *
   * @param ar Boost archive to serialize to.
   */
  void serializeGraph(boost::archive::binary_oarchive& ar) const {
    ar << numNodes;
    ar << numEdges;

    // Large Arrays
    ar << nodeData;
    ar << edgeIndData;
    ar << edgeDst;
    ar << edgeData;
  }

  /**
   * Deserializes a Boost archive to the local graph.
   *
   * @param ar Boost archive to deserialize from.
   */
  void deSerializeGraph(boost::archive::binary_iarchive& ar) {
    ar >> numNodes;
    ar >> numEdges;

    // Large Arrays
    ar >> nodeData;
    ar >> edgeIndData;
    ar >> edgeDst;
    ar >> edgeData;
  }

  // cxh
  EdgeIndexTy* row_start_ptr() { return &edgeIndData[0]; }
  NodeIndexTy* edge_dst_ptr() { return &edgeDst[0]; }
  /**
   * Accesses the "prefix sum" of this graph; takes advantage of the fact
   * that edge_end(n) is basically prefix_sum[n] (if a prefix sum existed +
   * if prefix_sum[0] = number of edges in node 0).
   *
   * ONLY USE IF GRAPH HAS BEEN LOADED
   *
   * @param n Index into edge prefix sum
   * @returns The value that would be located at index n in an edge prefix sum
   * array
   */
  uint64_t operator[](uint64_t n) { return *(edge_end(n)); }

  template <typename EdgeNumFnTy, typename EdgeDstFnTy, typename EdgeDataFnTy>
  LC_CSR_Graph(NodeIndexTy _numNodes, EdgeIndexTy _numEdges, EdgeNumFnTy edgeNum,
               EdgeDstFnTy _edgeDst, EdgeDataFnTy _edgeData)
      : numNodes(_numNodes), numEdges(_numEdges) {
    if (UseNumaAlloc) {
      //! [numaallocex]
      nodeData.allocateBlocked(numNodes);
      edgeIndData.allocateBlocked(numNodes);
      edgeDst.allocateBlocked(numEdges);
      edgeData.allocateBlocked(numEdges);
      //! [numaallocex]
      this->outOfLineAllocateBlocked(numNodes, false);
    } else {
      nodeData.allocateInterleaved(numNodes);
      edgeIndData.allocateInterleaved(numNodes);
      edgeDst.allocateInterleaved(numEdges);
      edgeData.allocateInterleaved(numEdges);
      this->outOfLineAllocateInterleaved(numNodes);
    }
    for (size_t n = 0; n < numNodes; ++n) {
      nodeData.constructAt(n);
    }
    uint64_t cur = 0;
    for (size_t n = 0; n < numNodes; ++n) {
      cur += edgeNum(n);
      edgeIndData[n] = cur;
    }
    cur = 0;
    for (size_t n = 0; n < numNodes; ++n) {
      for (uint64_t e = 0, ee = edgeNum(n); e < ee; ++e) {
        if (EdgeData::has_value)
          edgeData.set(cur, _edgeData(n, e));
        edgeDst[cur] = _edgeDst(n, e);
        ++cur;
      }
    }
  }

  friend void swap(LC_CSR_Graph& lhs, LC_CSR_Graph& rhs) {
    swap(lhs.nodeData, rhs.nodeData);
    swap(lhs.edgeIndData, rhs.edgeIndData);
    swap(lhs.edgeDst, rhs.edgeDst);
    swap(lhs.edgeData, rhs.edgeData);
    std::swap(lhs.numNodes, rhs.numNodes);
    std::swap(lhs.numEdges, rhs.numEdges);
  }

  node_data_reference getData(GraphNode N,
                              MethodFlag mflag = MethodFlag::WRITE) {
    // galois::runtime::checkWrite(mflag, false);
    NodeInfo& NI = nodeData[N];
    acquireNode(N, mflag);
    return NI.getData();
  }

  edge_data_reference
  getEdgeData(edge_iterator ni,
              MethodFlag GALOIS_UNUSED(mflag) = MethodFlag::UNPROTECTED) {
    // galois::runtime::checkWrite(mflag, false);
    return edgeData[*ni];
  }

  GraphNode getEdgeDst(edge_iterator ni) { return edgeDst[*ni]; }

  size_t size() const { return numNodes; }
  size_t sizeEdges() const { return numEdges; }

  iterator begin() const { return iterator(0); }
  iterator end() const { return iterator(numNodes); }

  const_local_iterator local_begin() const {
    return const_local_iterator(this->localBegin(numNodes));
  }

  const_local_iterator local_end() const {
    return const_local_iterator(this->localEnd(numNodes));
  }

  local_iterator local_begin() {
    return local_iterator(this->localBegin(numNodes));
  }

  local_iterator local_end() {
    return local_iterator(this->localEnd(numNodes));
  }

  edge_iterator edge_begin(GraphNode N, MethodFlag mflag = MethodFlag::WRITE) {
    acquireNode(N, mflag);
    if (!HasNoLockable && galois::runtime::shouldLock(mflag)) {
      for (edge_iterator ii = raw_begin(N), ee = raw_end(N); ii != ee; ++ii) {
        acquireNode(edgeDst[*ii], mflag);
      }
    }
    return raw_begin(N);
  }

  edge_iterator edge_end(GraphNode N, MethodFlag mflag = MethodFlag::WRITE) {
    acquireNode(N, mflag);
    return raw_end(N);
  }

  uint64_t getDegree(GraphNode N) const { return (raw_end(N) - raw_begin(N)); }

  edge_iterator findEdge(GraphNode N1, GraphNode N2) {
    return std::find_if(edge_begin(N1), edge_end(N1),
                        [=](edge_iterator e) { return getEdgeDst(e) == N2; });
  }

  edge_iterator findEdgeSortedByDst(GraphNode N1, GraphNode N2) {
    auto e = std::lower_bound(
        edge_begin(N1), edge_end(N1), N2,
        [=](edge_iterator e, GraphNode N) { return getEdgeDst(e) < N; });
    return (getEdgeDst(e) == N2) ? e : edge_end(N1);
  }

  runtime::iterable<NoDerefIterator<edge_iterator>>
  edges(GraphNode N, MethodFlag mflag = MethodFlag::WRITE) {
    return internal::make_no_deref_range(edge_begin(N, mflag),
                                         edge_end(N, mflag));
  }

  runtime::iterable<NoDerefIterator<edge_iterator>>
  out_edges(GraphNode N, MethodFlag mflag = MethodFlag::WRITE) {
    return edges(N, mflag);
  }

  /**
   * Sorts outgoing edges of a node. Comparison function is over EdgeTy.
   */
  template <typename CompTy>
  void sortEdgesByEdgeData(GraphNode N,
                           const CompTy& comp = std::less<EdgeTy>(),
                           MethodFlag mflag   = MethodFlag::WRITE) {
    acquireNode(N, mflag);
    std::sort(
        edge_sort_begin(N), edge_sort_end(N),
        internal::EdgeSortCompWrapper<EdgeSortValue<GraphNode, EdgeTy>, CompTy>(
            comp));
  }

  /**
   * Sorts outgoing edges of a node.
   * Comparison function is over <code>EdgeSortValue<EdgeTy></code>.
   */
  template <typename CompTy>
  void sortEdges(GraphNode N, const CompTy& comp,
                 MethodFlag mflag = MethodFlag::WRITE) {
    acquireNode(N, mflag);
    std::sort(edge_sort_begin(N), edge_sort_end(N), comp);
  }

  /**
   * Sorts outgoing edges of a node. Comparison is over getEdgeDst(e).
   */
  void sortEdgesByDst(GraphNode N, MethodFlag mflag = MethodFlag::WRITE) {
    acquireNode(N, mflag);
    typedef EdgeSortValue<GraphNode, EdgeTy> EdgeSortVal;
    std::sort(edge_sort_begin(N), edge_sort_end(N),
              [=](const EdgeSortVal& e1, const EdgeSortVal& e2) {
                return e1.dst < e2.dst;
              });
  }

  /**
   * Sorts all outgoing edges of all nodes in parallel. Comparison is over
   * getEdgeDst(e).
   */
  void sortAllEdgesByDst(MethodFlag mflag = MethodFlag::WRITE) {
    galois::do_all(
        galois::iterate(size_t{0}, this->size()),
        [=](GraphNode N) { this->sortEdgesByDst(N, mflag); },
        galois::no_stats(), galois::steal());
  }

  void allocateFrom(const FileGraph& graph) {
    numNodes = graph.size();
    numEdges = graph.sizeEdges();
    if (UseNumaAlloc) {
      nodeData.allocateBlocked(numNodes);
      edgeIndData.allocateBlocked(numNodes);
      edgeDst.allocateBlocked(numEdges);
      edgeData.allocateBlocked(numEdges);
      this->outOfLineAllocateBlocked(numNodes);
    } else {
      nodeData.allocateInterleaved(numNodes);
      edgeIndData.allocateInterleaved(numNodes);
      edgeDst.allocateInterleaved(numEdges);
      edgeData.allocateInterleaved(numEdges);
      this->outOfLineAllocateInterleaved(numNodes);
    }
  }

  void allocateFrom(NodeIndexTy nNodes, EdgeIndexTy nEdges) {
    numNodes = nNodes;
    numEdges = nEdges;

    if (UseNumaAlloc) {
      nodeData.allocateBlocked(numNodes);
      edgeIndData.allocateBlocked(numNodes);
      edgeDst.allocateBlocked(numEdges);
      edgeData.allocateBlocked(numEdges);
      this->outOfLineAllocateBlocked(numNodes);
    } else {
      nodeData.allocateInterleaved(numNodes);
      edgeIndData.allocateInterleaved(numNodes);
      edgeDst.allocateInterleaved(numEdges);
      edgeData.allocateInterleaved(numEdges);
      this->outOfLineAllocateInterleaved(numNodes);
    }
  }

  void destroyAndAllocateFrom(NodeIndexTy nNodes, EdgeIndexTy nEdges) {
    numNodes = nNodes;
    numEdges = nEdges;

    deallocate();
    if (UseNumaAlloc) {
      nodeData.allocateBlocked(numNodes);
      edgeIndData.allocateBlocked(numNodes);
      edgeDst.allocateBlocked(numEdges);
      edgeData.allocateBlocked(numEdges);
      this->outOfLineAllocateBlocked(numNodes);
    } else {
      nodeData.allocateInterleaved(numNodes);
      edgeIndData.allocateInterleaved(numNodes);
      edgeDst.allocateInterleaved(numEdges);
      edgeData.allocateInterleaved(numEdges);
      this->outOfLineAllocateInterleaved(numNodes);
    }
  }

  void constructNodes() {
#ifndef GALOIS_GRAPH_CONSTRUCT_SERIAL
    for (NodeIndexTy x = 0; x < numNodes; ++x) {
      nodeData.constructAt(x);
      this->outOfLineConstructAt(x);
    }
#else
    galois::do_all(
        galois::iterate(UINT64_C(0), numNodes),
        [&](uint64_t x) {
          nodeData.constructAt(x);
          this->outOfLineConstructAt(x);
        },
        galois::no_stats(), galois::loopname("CONSTRUCT_NODES"));
#endif
  }

  void deallocate() {
    nodeData.destroy();
    nodeData.deallocate();

    edgeIndData.deallocate();
    edgeIndData.destroy();

    edgeDst.deallocate();
    edgeDst.destroy();

    edgeData.deallocate();
    edgeData.destroy();
  }

  void constructEdge(EdgeIndexTy e, NodeIndexTy dst,
                     const typename EdgeData::value_type& val) {
    edgeData.set(e, val);
    edgeDst[e] = dst;
  }

  void constructEdge(EdgeIndexTy e, NodeIndexTy dst) { edgeDst[e] = dst; }

  void fixEndEdge(NodeIndexTy n, EdgeIndexTy e) { edgeIndData[n] = e; }

  /**
   * Perform an in-memory transpose of the graph, replacing the original
   * CSR to CSC
   */
  void transpose(const char* regionName = NULL) {
    galois::StatTimer timer("TIMER_GRAPH_TRANSPOSE", regionName);
    timer.start();

    EdgeDst edgeDst_old;
    EdgeData edgeData_new;
    EdgeIndData edgeIndData_old;
    EdgeIndData edgeIndData_temp;

    if (UseNumaAlloc) {
      edgeIndData_old.allocateBlocked(numNodes);
      edgeIndData_temp.allocateBlocked(numNodes);
      edgeDst_old.allocateBlocked(numEdges);
      edgeData_new.allocateBlocked(numEdges);
    } else {
      edgeIndData_old.allocateInterleaved(numNodes);
      edgeIndData_temp.allocateInterleaved(numNodes);
      edgeDst_old.allocateInterleaved(numEdges);
      edgeData_new.allocateInterleaved(numEdges);
    }

    // Copy old node->index location + initialize the temp array
    galois::do_all(
        galois::iterate(UINT64_C(0), numNodes),
        [&](uint64_t n) {
          edgeIndData_old[n]  = edgeIndData[n];
          edgeIndData_temp[n] = 0;
        },
        galois::no_stats(), galois::loopname("TRANSPOSE_EDGEINTDATA_COPY"));

    // get destination of edge, copy to array, and
    galois::do_all(
        galois::iterate(UINT64_C(0), numEdges),
        [&](uint64_t e) {
          auto dst       = edgeDst[e];
          edgeDst_old[e] = dst;
          // counting outgoing edges in the tranpose graph by
          // counting incoming edges in the original graph
          __sync_add_and_fetch(&edgeIndData_temp[dst], 1);
        },
        galois::no_stats(), galois::loopname("TRANSPOSE_EDGEINTDATA_INC"));

    // TODO is it worth doing parallel prefix sum?
    // prefix sum calculation of the edge index array
    for (NodeIndexTy n = 1; n < numNodes; ++n) {
      edgeIndData_temp[n] += edgeIndData_temp[n - 1];
    }

    // copy over the new tranposed edge index data
    galois::do_all(
        galois::iterate(UINT64_C(0), numNodes),
        [&](uint64_t n) { edgeIndData[n] = edgeIndData_temp[n]; },
        galois::no_stats(), galois::loopname("TRANSPOSE_EDGEINTDATA_SET"));

    // edgeIndData_temp[i] will now hold number of edges that all nodes
    // before the ith node have
    if (numNodes >= 1) {
      edgeIndData_temp[0] = 0;
      galois::do_all(
          galois::iterate(UINT64_C(1), numNodes),
          [&](uint64_t n) { edgeIndData_temp[n] = edgeIndData[n - 1]; },
          galois::no_stats(), galois::loopname("TRANSPOSE_EDGEINTDATA_TEMP"));
    }

    galois::do_all(
        galois::iterate(UINT64_C(0), numNodes),
        [&](uint64_t src) {
          // e = start index into edge array for a particular node
          uint64_t e = (src == 0) ? 0 : edgeIndData_old[src - 1];

          // get all outgoing edges of a particular node in the
          // non-transpose and convert to incoming
          while (e < edgeIndData_old[src]) {
            // destination nodde
            auto dst = edgeDst_old[e];
            // location to save edge
            auto e_new = __sync_fetch_and_add(&(edgeIndData_temp[dst]), 1);
            // save src as destination
            edgeDst[e_new] = src;
            // copy edge data to "new" array
            edgeDataCopy(edgeData_new, edgeData, e_new, e);
            e++;
          }
        },
        galois::no_stats(), galois::loopname("TRANSPOSE_EDGEDST"));

    // if edge weights, then overwrite edgeData with new edge data
    if (EdgeData::has_value) {
      galois::do_all(
          galois::iterate(UINT64_C(0), numEdges),
          [&](uint64_t e) { edgeDataCopy(edgeData, edgeData_new, e, e); },
          galois::no_stats(), galois::loopname("TRANSPOSE_EDGEDATA_SET"));
    }

    timer.stop();
  }

  template <bool is_non_void = EdgeData::has_value>
  void edgeDataCopy(EdgeData& edgeData_new, EdgeData& edgeData, EdgeIndexTy e_new,
                    EdgeIndexTy e,
                    typename std::enable_if<is_non_void>::type* = 0) {
    edgeData_new[e_new] = edgeData[e];
  }

  template <bool is_non_void = EdgeData::has_value>
  void edgeDataCopy(EdgeData&, EdgeData&, EdgeIndexTy, EdgeIndexTy,
                    typename std::enable_if<!is_non_void>::type* = 0) {
    // does nothing
  }

  template <typename E                                            = EdgeTy,
            std::enable_if_t<!std::is_same<E, void>::value, int>* = nullptr>
  void constructFrom(FileGraph& graph, unsigned tid, unsigned total,
                     const bool readUnweighted = false) {
    // at this point memory should already be allocated
    auto r =
        graph
            .divideByNode(
                NodeData::size_of::value + EdgeIndData::size_of::value +
                    LC_CSR_Graph::size_of_out_of_line::value,
                EdgeDst::size_of::value + EdgeData::size_of::value, tid, total)
            .first;

    this->setLocalRange(*r.first, *r.second);

    for (FileGraph::iterator ii = r.first, ei = r.second; ii != ei; ++ii) {
      nodeData.constructAt(*ii);
      edgeIndData[*ii] = *graph.edge_end(*ii);

      this->outOfLineConstructAt(*ii);

      for (FileGraph::edge_iterator nn = graph.edge_begin(*ii),
                                    en = graph.edge_end(*ii);
           nn != en; ++nn) {
        if (readUnweighted) {
          edgeData.set(*nn, {});
        } else {
          constructEdgeValue(graph, nn);
        }
        edgeDst[*nn] = graph.getEdgeDst(nn);
      }
    }
  }

  template <typename E                                           = EdgeTy,
            std::enable_if_t<std::is_same<E, void>::value, int>* = nullptr>
  void constructFrom(FileGraph& graph, unsigned tid, unsigned total,
                     const bool GALOIS_UNUSED(readUnweighted) = false) {
    // at this point memory should already be allocated
    auto r =
        graph
            .divideByNode(
                NodeData::size_of::value + EdgeIndData::size_of::value +
                    LC_CSR_Graph::size_of_out_of_line::value,
                EdgeDst::size_of::value + EdgeData::size_of::value, tid, total)
            .first;

    this->setLocalRange(*r.first, *r.second);

    for (FileGraph::iterator ii = r.first, ei = r.second; ii != ei; ++ii) {
      nodeData.constructAt(*ii);
      edgeIndData[*ii] = *graph.edge_end(*ii);

      this->outOfLineConstructAt(*ii);

      for (FileGraph::edge_iterator nn = graph.edge_begin(*ii),
                                    en = graph.edge_end(*ii);
           nn != en; ++nn) {
        constructEdgeValue(graph, nn);
        edgeDst[*nn] = graph.getEdgeDst(nn);
      }
    }
  }

  /**
   * Returns the reference to the edgeIndData LargeArray
   * (a prefix sum of edges)
   *
   * @returns reference to LargeArray edgeIndData
   */
  const EdgeIndData& getEdgePrefixSum() const { return edgeIndData; }

  auto divideByNode(size_t nodeSize, size_t edgeSize, size_t id, size_t total) {
    return galois::graphs::divideNodesBinarySearch(
        numNodes, numEdges, nodeSize, edgeSize, id, total, edgeIndData);
  }
  /**
   *
   * custom allocator for vector<vector<>>
   * Adding for Louvain clustering
   * TODO: Find better way to do this
   */
  void constructFrom(NodeIndexTy numNodes, EdgeIndexTy numEdges,
                     std::vector<uint64_t>& prefix_sum,
                     std::vector<std::vector<uint32_t>>& edges_id,
                     std::vector<std::vector<EdgeTy>>& edges_data) {
    //allocateFrom(numNodes, numEdges);
    /*
     * Deallocate if reusing the graph
     */
    destroyAndAllocateFrom(numNodes, numEdges);
    constructNodes();

    galois::do_all(galois::iterate((NodeIndexTy)0, numNodes),
                  [&](NodeIndexTy n) { edgeIndData[n] = prefix_sum[n]; });
    galois::do_all(galois::iterate((NodeIndexTy)0, numNodes),
    [&](NodeIndexTy n) {
      if (n == 0) {
        if (edgeIndData[n] > 0) {
          std::copy(edges_id[n].begin(), edges_id[n].end(), edgeDst.begin());
          std::copy(edges_data[n].begin(), edges_data[n].end(),
                    edgeData.begin());
        }
      } else {
        if (edgeIndData[n] - edgeIndData[n - 1] > 0) {
          std::copy(edges_id[n].begin(), edges_id[n].end(),
                    edgeDst.begin() + edgeIndData[n - 1]);
          std::copy(edges_data[n].begin(), edges_data[n].end(),
                    edgeData.begin() + edgeIndData[n - 1]);
        }
      }
    });

    initializeLocalRanges();
  }
  void constructFrom(
      uint32_t numNodes, uint64_t numEdges, std::vector<uint64_t>& prefix_sum,
      galois::gstl::Vector<galois::PODResizeableArray<uint32_t>>& edges_id,
      std::vector<std::vector<EdgeTy>>& edges_data) {
    allocateFrom(numNodes, numEdges);
    constructNodes();

    galois::do_all(galois::iterate((uint32_t)0, numNodes),
                   [&](uint32_t n) { edgeIndData[n] = prefix_sum[n]; });

    galois::do_all(galois::iterate((uint32_t)0, numNodes), [&](uint32_t n) {
      if (n == 0) {
        if (edgeIndData[n] > 0) {
          std::copy(edges_id[n].begin(), edges_id[n].end(), edgeDst.begin());
          std::copy(edges_data[n].begin(), edges_data[n].end(),
                    edgeData.begin());
        }
      } else {
        if (edgeIndData[n] - edgeIndData[n - 1] > 0) {
          std::copy(edges_id[n].begin(), edges_id[n].end(),
                    edgeDst.begin() + edgeIndData[n - 1]);
          std::copy(edges_data[n].begin(), edges_data[n].end(),
                    edgeData.begin() + edgeIndData[n - 1]);
        }
      }
    });

    initializeLocalRanges();
  }

////////////////////////////////////////////////////////////////////////////////
// Warning: the below code is NOT compatible with NodeIndexTy/EdgeIndexTy;
// do NOT use with them
////////////////////////////////////////////////////////////////////////////////

  /**
   * Reads the GR files directly into in-memory
   * data-structures of LC_CSR graphs using freads.
   *
   * Edge is not void.
   *
   */
  template <
      typename U                                                      = void,
      typename std::enable_if<!std::is_void<EdgeTy>::value, U>::type* = nullptr>
  void readGraphFromGRFile(const std::string& filename) {
    std::ifstream graphFile(filename.c_str());
    if (!graphFile.is_open()) {
      GALOIS_DIE("failed to open file");
    }
    uint64_t header[4];
    graphFile.read(reinterpret_cast<char*>(header), sizeof(uint64_t) * 4);
    uint64_t version = header[0];
    numNodes         = header[2];
    numEdges         = header[3];
    galois::gPrint("Number of Nodes: ", numNodes,
                   ", Number of Edges: ", numEdges, "\n");
    allocateFrom(numNodes, numEdges);
    constructNodes();
    /**
     * Load outIndex array
     **/
    assert(edgeIndData.data());
    if (!edgeIndData.data()) {
      GALOIS_DIE("out of memory");
    }

    // start position to read index data
    uint64_t readPosition = (4 * sizeof(uint64_t));
    graphFile.seekg(readPosition);
    graphFile.read(reinterpret_cast<char*>(edgeIndData.data()),
                   sizeof(uint64_t) * numNodes);
    /**
     * Load edgeDst array
     **/
    assert(edgeDst.data());
    if (!edgeDst.data()) {
      GALOIS_DIE("out of memory");
    }

    readPosition = ((4 + numNodes) * sizeof(uint64_t));
    graphFile.seekg(readPosition);
    if (version == 1) {
      graphFile.read(reinterpret_cast<char*>(edgeDst.data()),
                     sizeof(uint32_t) * numEdges);
      readPosition =
          ((4 + numNodes) * sizeof(uint64_t) + numEdges * sizeof(uint32_t));
      // version 1 padding TODO make version agnostic
      if (numEdges % 2) {
        readPosition += sizeof(uint32_t);
      }
    } else if (version == 2) {
      graphFile.read(reinterpret_cast<char*>(edgeDst.data()),
                     sizeof(uint64_t) * numEdges);
      readPosition =
          ((4 + numNodes) * sizeof(uint64_t) + numEdges * sizeof(uint64_t));
      if (numEdges % 2) {
        readPosition += sizeof(uint64_t);
      }
    } else {
      GALOIS_DIE("unknown file version: ", version);
    }
    /**
     * Load edge data array
     **/
    assert(edgeData.data());
    if (!edgeData.data()) {
      GALOIS_DIE("out of memory");
    }
    graphFile.seekg(readPosition);
    graphFile.read(reinterpret_cast<char*>(edgeData.data()),
                   sizeof(EdgeTy) * numEdges);

    initializeLocalRanges();
    graphFile.close();
  }

  /**
   * Reads the GR files directly into in-memory
   * data-structures of LC_CSR graphs using freads.
   *
   * Edge is void.
   *
   */
  template <
      typename U                                                     = void,
      typename std::enable_if<std::is_void<EdgeTy>::value, U>::type* = nullptr>
  void readGraphFromGRFile(const std::string& filename) {
    std::ifstream graphFile(filename.c_str());
    if (!graphFile.is_open()) {
      GALOIS_DIE("failed to open file");
    }
    uint64_t header[4];
    graphFile.read(reinterpret_cast<char*>(header), sizeof(uint64_t) * 4);
    uint64_t version = header[0];
    numNodes         = header[2];
    numEdges         = header[3];
    galois::gPrint("Number of Nodes: ", numNodes,
                   ", Number of Edges: ", numEdges, "\n");
    allocateFrom(numNodes, numEdges);
    constructNodes();
    /**
     * Load outIndex array
     **/
    assert(edgeIndData.data());
    if (!edgeIndData.data()) {
      GALOIS_DIE("out of memory");
    }
    // start position to read index data
    uint64_t readPosition = (4 * sizeof(uint64_t));
    graphFile.seekg(readPosition);
    graphFile.read(reinterpret_cast<char*>(edgeIndData.data()),
                   sizeof(uint64_t) * numNodes);
    /**
     * Load edgeDst array
     **/
    assert(edgeDst.data());
    if (!edgeDst.data()) {
      GALOIS_DIE("out of memory");
    }
    readPosition = ((4 + numNodes) * sizeof(uint64_t));
    graphFile.seekg(readPosition);
    if (version == 1) {
      graphFile.read(reinterpret_cast<char*>(edgeDst.data()),
                     sizeof(uint32_t) * numEdges);
    } else if (version == 2) {
      graphFile.read(reinterpret_cast<char*>(edgeDst.data()),
                     sizeof(uint64_t) * numEdges);
    } else {
      GALOIS_DIE("unknown file version: ", version);
    }

    initializeLocalRanges();
    graphFile.close();
  }

  /**
   * Given a manually created graph, initialize the local ranges on this graph
   * so that threads can iterate over a balanced number of vertices.
   */
  void initializeLocalRanges() {
    galois::on_each([&](unsigned tid, unsigned total) {
      auto r = divideByNode(0, 1, tid, total).first;
      this->setLocalRange(*r.first, *r.second);
    });
  }
////////////////////////////////////////////////////////////////////////////////
// End warning section
////////////////////////////////////////////////////////////////////////////////

};

} // namespace galois::graphs

#endif<|MERGE_RESOLUTION|>--- conflicted
+++ resolved
@@ -57,15 +57,10 @@
  */
 //! [doxygennuma]
 template <typename NodeTy, typename EdgeTy, bool HasNoLockable = false,
-<<<<<<< HEAD
           bool UseNumaAlloc =
               false, // true => numa-blocked, false => numa-interleaved
           bool HasOutOfLineLockable = false, typename FileEdgeTy = EdgeTy,
-          typename NodeIndexTy = uint32_t, typename EdgeIndexTy = uint64_t >
-=======
-          bool UseNumaAlloc = false, bool HasOutOfLineLockable = false,
-          typename FileEdgeTy = EdgeTy>
->>>>>>> 53105932
+          typename NodeIndexTy = uint32_t, typename EdgeIndexTy = uint64_t>
 class LC_CSR_Graph :
     //! [doxygennuma]
     private boost::noncopyable,
